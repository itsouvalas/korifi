apiVersion: v1
kind: Namespace
metadata:
  labels:
    control-plane: controller-manager
  name: cf-k8s-controllers-system
---
apiVersion: apiextensions.k8s.io/v1
kind: CustomResourceDefinition
metadata:
  annotations:
    cert-manager.io/inject-ca-from: cf-k8s-controllers-system/cf-k8s-controllers-serving-cert
    controller-gen.kubebuilder.io/version: v0.5.0
  name: cfapps.workloads.cloudfoundry.org
spec:
  conversion:
    strategy: Webhook
    webhook:
      clientConfig:
        service:
          name: cf-k8s-controllers-webhook-service
          namespace: cf-k8s-controllers-system
          path: /convert
      conversionReviewVersions:
      - v1
  group: workloads.cloudfoundry.org
  names:
    kind: CFApp
    listKind: CFAppList
    plural: cfapps
    singular: cfapp
  scope: Namespaced
  versions:
  - name: v1alpha1
    schema:
      openAPIV3Schema:
        description: CFApp is the Schema for the cfapps API
        properties:
          apiVersion:
            description: 'APIVersion defines the versioned schema of this representation
              of an object. Servers should convert recognized schemas to the latest
              internal value, and may reject unrecognized values. More info: https://git.k8s.io/community/contributors/devel/sig-architecture/api-conventions.md#resources'
            type: string
          kind:
            description: 'Kind is a string value representing the REST resource this
              object represents. Servers may infer this from the endpoint the client
              submits requests to. Cannot be updated. In CamelCase. More info: https://git.k8s.io/community/contributors/devel/sig-architecture/api-conventions.md#types-kinds'
            type: string
          metadata:
            type: object
          spec:
            description: CFAppSpec defines the desired state of CFApp
            properties:
              currentDropletRef:
                description: CurrentDropletRef provides reference to the droplet currently
                  assigned (active) for the app
                properties:
                  name:
                    description: 'Name of the referent. More info: https://kubernetes.io/docs/concepts/overview/working-with-objects/names/#names
                      TODO: Add other useful fields. apiVersion, kind, uid?'
                    type: string
                type: object
              desiredState:
                description: 'Specifies the current state of the CFApp Allowed values
                  are: "STARTED": App is started "STOPPED": App is stopped'
                enum:
                - STOPPED
                - STARTED
                type: string
              envSecretName:
                description: Name of a secret containing a map of multiple environment
                  variables passed to every CFProcess of the app
                type: string
              lifecycle:
                description: Lifecycle specifies how to build droplets
                properties:
                  data:
                    description: Lifecycle data used to specify details for the Lifecycle
                    properties:
                      buildpacks:
                        description: List of buildpacks used to build the app
                        items:
                          type: string
                        type: array
                      stack:
                        type: string
                    required:
                    - stack
                    type: object
                  type:
                    description: 'Specifies the CF Lifecycle type: Valid values are:
                      "buildpack": stage the app using kpack'
                    enum:
                    - buildpack
                    type: string
                required:
                - data
                - type
                type: object
              name:
                description: Name defines the name of the app
                pattern: ^[a-z0-9]([-a-z0-9]*[a-z0-9])?(\.[a-z0-9]([-a-z0-9]*[a-z0-9])?)*$
                type: string
            required:
            - desiredState
            - lifecycle
            - name
            type: object
          status:
            description: CFAppStatus defines the observed state of CFApp
            properties:
              conditions:
                description: Conditions capture the current status of the App
                items:
                  description: "Condition contains details for one aspect of the current
                    state of this API Resource. --- This struct is intended for direct
                    use as an array at the field path .status.conditions.  For example,
                    type FooStatus struct{     // Represents the observations of a
                    foo's current state.     // Known .status.conditions.type are:
                    \"Available\", \"Progressing\", and \"Degraded\"     // +patchMergeKey=type
                    \    // +patchStrategy=merge     // +listType=map     // +listMapKey=type
                    \    Conditions []metav1.Condition `json:\"conditions,omitempty\"
                    patchStrategy:\"merge\" patchMergeKey:\"type\" protobuf:\"bytes,1,rep,name=conditions\"`
                    \n     // other fields }"
                  properties:
                    lastTransitionTime:
                      description: lastTransitionTime is the last time the condition
                        transitioned from one status to another. This should be when
                        the underlying condition changed.  If that is not known, then
                        using the time when the API field changed is acceptable.
                      format: date-time
                      type: string
                    message:
                      description: message is a human readable message indicating
                        details about the transition. This may be an empty string.
                      maxLength: 32768
                      type: string
                    observedGeneration:
                      description: observedGeneration represents the .metadata.generation
                        that the condition was set based upon. For instance, if .metadata.generation
                        is currently 12, but the .status.conditions[x].observedGeneration
                        is 9, the condition is out of date with respect to the current
                        state of the instance.
                      format: int64
                      minimum: 0
                      type: integer
                    reason:
                      description: reason contains a programmatic identifier indicating
                        the reason for the condition's last transition. Producers
                        of specific condition types may define expected values and
                        meanings for this field, and whether the values are considered
                        a guaranteed API. The value should be a CamelCase string.
                        This field may not be empty.
                      maxLength: 1024
                      minLength: 1
                      pattern: ^[A-Za-z]([A-Za-z0-9_,:]*[A-Za-z0-9_])?$
                      type: string
                    status:
                      description: status of the condition, one of True, False, Unknown.
                      enum:
                      - "True"
                      - "False"
                      - Unknown
                      type: string
                    type:
                      description: type of condition in CamelCase or in foo.example.com/CamelCase.
                        --- Many .condition.type values are consistent across resources
                        like Available, but because arbitrary conditions can be useful
                        (see .node.status.conditions), the ability to deconflict is
                        important. The regex it matches is (dns1123SubdomainFmt/)?(qualifiedNameFmt)
                      maxLength: 316
                      pattern: ^([a-z0-9]([-a-z0-9]*[a-z0-9])?(\.[a-z0-9]([-a-z0-9]*[a-z0-9])?)*/)?(([A-Za-z0-9][-A-Za-z0-9_.]*)?[A-Za-z0-9])$
                      type: string
                  required:
                  - lastTransitionTime
                  - message
                  - reason
                  - status
                  - type
                  type: object
                type: array
              observedDesiredState:
                description: DesiredState defines the desired state of CFApp.
                enum:
                - STOPPED
                - STARTED
                type: string
            required:
            - conditions
            - observedDesiredState
            type: object
        type: object
    served: true
    storage: true
    subresources:
      status: {}
status:
  acceptedNames:
    kind: ""
    plural: ""
  conditions: []
  storedVersions: []
---
apiVersion: apiextensions.k8s.io/v1
kind: CustomResourceDefinition
metadata:
  annotations:
    cert-manager.io/inject-ca-from: cf-k8s-controllers-system/cf-k8s-controllers-serving-cert
    controller-gen.kubebuilder.io/version: v0.5.0
  name: cfbuilds.workloads.cloudfoundry.org
spec:
  conversion:
    strategy: Webhook
    webhook:
      clientConfig:
        service:
          name: cf-k8s-controllers-webhook-service
          namespace: cf-k8s-controllers-system
          path: /convert
      conversionReviewVersions:
      - v1
  group: workloads.cloudfoundry.org
  names:
    kind: CFBuild
    listKind: CFBuildList
    plural: cfbuilds
    singular: cfbuild
  scope: Namespaced
  versions:
  - name: v1alpha1
    schema:
      openAPIV3Schema:
        description: CFBuild is the Schema for the cfbuilds API
        properties:
          apiVersion:
            description: 'APIVersion defines the versioned schema of this representation
              of an object. Servers should convert recognized schemas to the latest
              internal value, and may reject unrecognized values. More info: https://git.k8s.io/community/contributors/devel/sig-architecture/api-conventions.md#resources'
            type: string
          kind:
            description: 'Kind is a string value representing the REST resource this
              object represents. Servers may infer this from the endpoint the client
              submits requests to. Cannot be updated. In CamelCase. More info: https://git.k8s.io/community/contributors/devel/sig-architecture/api-conventions.md#types-kinds'
            type: string
          metadata:
            type: object
          spec:
            description: CFBuildSpec defines the desired state of CFBuild
            properties:
              appRef:
                description: Specifies the CFApp associated with this build
                properties:
                  name:
                    description: 'Name of the referent. More info: https://kubernetes.io/docs/concepts/overview/working-with-objects/names/#names
                      TODO: Add other useful fields. apiVersion, kind, uid?'
                    type: string
                type: object
              lifecycle:
                description: Specifies the buildpacks and stack for the build
                properties:
                  data:
                    description: Lifecycle data used to specify details for the Lifecycle
                    properties:
                      buildpacks:
                        description: List of buildpacks used to build the app
                        items:
                          type: string
                        type: array
                      stack:
                        type: string
                    required:
                    - stack
                    type: object
                  type:
                    description: 'Specifies the CF Lifecycle type: Valid values are:
                      "buildpack": stage the app using kpack'
                    enum:
                    - buildpack
                    type: string
                required:
                - data
                - type
                type: object
              packageRef:
                description: Specifies the CFPackage associated with this build
                properties:
                  name:
                    description: 'Name of the referent. More info: https://kubernetes.io/docs/concepts/overview/working-with-objects/names/#names
                      TODO: Add other useful fields. apiVersion, kind, uid?'
                    type: string
                type: object
              stagingDiskMB:
                description: Specifies the disk request for the staging image - Do
                  we need this?
                type: integer
              stagingMemoryMB:
                description: Specifies the memory request for the staging image
                type: integer
            required:
            - appRef
            - lifecycle
            - packageRef
            - stagingDiskMB
            - stagingMemoryMB
            type: object
          status:
            description: CFBuildStatus defines the observed state of CFBuild
            properties:
              conditions:
                description: Conditions capture the current status of the Build
                items:
                  description: "Condition contains details for one aspect of the current
                    state of this API Resource. --- This struct is intended for direct
                    use as an array at the field path .status.conditions.  For example,
                    type FooStatus struct{     // Represents the observations of a
                    foo's current state.     // Known .status.conditions.type are:
                    \"Available\", \"Progressing\", and \"Degraded\"     // +patchMergeKey=type
                    \    // +patchStrategy=merge     // +listType=map     // +listMapKey=type
                    \    Conditions []metav1.Condition `json:\"conditions,omitempty\"
                    patchStrategy:\"merge\" patchMergeKey:\"type\" protobuf:\"bytes,1,rep,name=conditions\"`
                    \n     // other fields }"
                  properties:
                    lastTransitionTime:
                      description: lastTransitionTime is the last time the condition
                        transitioned from one status to another. This should be when
                        the underlying condition changed.  If that is not known, then
                        using the time when the API field changed is acceptable.
                      format: date-time
                      type: string
                    message:
                      description: message is a human readable message indicating
                        details about the transition. This may be an empty string.
                      maxLength: 32768
                      type: string
                    observedGeneration:
                      description: observedGeneration represents the .metadata.generation
                        that the condition was set based upon. For instance, if .metadata.generation
                        is currently 12, but the .status.conditions[x].observedGeneration
                        is 9, the condition is out of date with respect to the current
                        state of the instance.
                      format: int64
                      minimum: 0
                      type: integer
                    reason:
                      description: reason contains a programmatic identifier indicating
                        the reason for the condition's last transition. Producers
                        of specific condition types may define expected values and
                        meanings for this field, and whether the values are considered
                        a guaranteed API. The value should be a CamelCase string.
                        This field may not be empty.
                      maxLength: 1024
                      minLength: 1
                      pattern: ^[A-Za-z]([A-Za-z0-9_,:]*[A-Za-z0-9_])?$
                      type: string
                    status:
                      description: status of the condition, one of True, False, Unknown.
                      enum:
                      - "True"
                      - "False"
                      - Unknown
                      type: string
                    type:
                      description: type of condition in CamelCase or in foo.example.com/CamelCase.
                        --- Many .condition.type values are consistent across resources
                        like Available, but because arbitrary conditions can be useful
                        (see .node.status.conditions), the ability to deconflict is
                        important. The regex it matches is (dns1123SubdomainFmt/)?(qualifiedNameFmt)
                      maxLength: 316
                      pattern: ^([a-z0-9]([-a-z0-9]*[a-z0-9])?(\.[a-z0-9]([-a-z0-9]*[a-z0-9])?)*/)?(([A-Za-z0-9][-A-Za-z0-9_.]*)?[A-Za-z0-9])$
                      type: string
                  required:
                  - lastTransitionTime
                  - message
                  - reason
                  - status
                  - type
                  type: object
                type: array
              droplet:
                description: BuildDropletStatus defines the observed state of the
                  CFBuild's Droplet or runnable image
                properties:
                  ports:
                    description: Specifies the exposed ports for the application
                    items:
                      format: int32
                      type: integer
                    type: array
                  processTypes:
                    description: Specifies the process types and associated start
                      commands for the Droplet
                    items:
                      description: ProcessType is a map of process names and associated
                        start commands for the Droplet
                      properties:
                        command:
                          type: string
                        type:
                          type: string
                      required:
                      - command
                      - type
                      type: object
                    type: array
                  registry:
                    description: Specifies the Container registry image, and secrets
                      to access
                    properties:
                      image:
                        description: Image specifies the location of the source image
                        type: string
                      imagePullSecrets:
                        description: ImagePullSecrets specifies a list of secrets
                          required to access the image
                        items:
                          description: LocalObjectReference contains enough information
                            to let you locate the referenced object inside the same
                            namespace.
                          properties:
                            name:
                              description: 'Name of the referent. More info: https://kubernetes.io/docs/concepts/overview/working-with-objects/names/#names
                                TODO: Add other useful fields. apiVersion, kind, uid?'
                              type: string
                          type: object
                        type: array
                    required:
                    - image
                    type: object
                  stack:
                    description: Specifies the stack used to build the Droplet
                    type: string
                required:
                - ports
                - processTypes
                - registry
                - stack
                type: object
            required:
            - conditions
            type: object
        type: object
    served: true
    storage: true
    subresources:
      status: {}
status:
  acceptedNames:
    kind: ""
    plural: ""
  conditions: []
  storedVersions: []
---
apiVersion: apiextensions.k8s.io/v1
kind: CustomResourceDefinition
metadata:
  annotations:
    cert-manager.io/inject-ca-from: cf-k8s-controllers-system/cf-k8s-controllers-serving-cert
    controller-gen.kubebuilder.io/version: v0.5.0
  name: cfdomains.networking.cloudfoundry.org
spec:
  conversion:
    strategy: Webhook
    webhook:
      clientConfig:
        service:
          name: cf-k8s-controllers-webhook-service
          namespace: cf-k8s-controllers-system
          path: /convert
      conversionReviewVersions:
      - v1
  group: networking.cloudfoundry.org
  names:
    kind: CFDomain
    listKind: CFDomainList
    plural: cfdomains
    singular: cfdomain
  scope: Namespaced
  versions:
  - additionalPrinterColumns:
    - jsonPath: .spec.name
      name: Domain Name
      type: string
    - jsonPath: .metadata.creationTimestamp
      name: Age
      type: date
    name: v1alpha1
    schema:
      openAPIV3Schema:
        description: CFDomain is the Schema for the cfdomains API
        properties:
          apiVersion:
            description: 'APIVersion defines the versioned schema of this representation
              of an object. Servers should convert recognized schemas to the latest
              internal value, and may reject unrecognized values. More info: https://git.k8s.io/community/contributors/devel/sig-architecture/api-conventions.md#resources'
            type: string
          kind:
            description: 'Kind is a string value representing the REST resource this
              object represents. Servers may infer this from the endpoint the client
              submits requests to. Cannot be updated. In CamelCase. More info: https://git.k8s.io/community/contributors/devel/sig-architecture/api-conventions.md#types-kinds'
            type: string
          metadata:
            type: object
          spec:
            description: CFDomainSpec defines the desired state of CFDomain
            properties:
              name:
                description: Domain name is required and conforms to RFC 1035
                type: string
            required:
            - name
            type: object
          status:
            description: CFDomainStatus defines the observed state of CFDomain
            type: object
        type: object
    served: true
    storage: true
    subresources:
      status: {}
status:
  acceptedNames:
    kind: ""
    plural: ""
  conditions: []
  storedVersions: []
---
apiVersion: apiextensions.k8s.io/v1
kind: CustomResourceDefinition
metadata:
  annotations:
    cert-manager.io/inject-ca-from: cf-k8s-controllers-system/cf-k8s-controllers-serving-cert
    controller-gen.kubebuilder.io/version: v0.5.0
  name: cfpackages.workloads.cloudfoundry.org
spec:
  conversion:
    strategy: Webhook
    webhook:
      clientConfig:
        service:
          name: cf-k8s-controllers-webhook-service
          namespace: cf-k8s-controllers-system
          path: /convert
      conversionReviewVersions:
      - v1
  group: workloads.cloudfoundry.org
  names:
    kind: CFPackage
    listKind: CFPackageList
    plural: cfpackages
    singular: cfpackage
  scope: Namespaced
  versions:
  - name: v1alpha1
    schema:
      openAPIV3Schema:
        description: CFPackage is the Schema for the cfpackages API
        properties:
          apiVersion:
            description: 'APIVersion defines the versioned schema of this representation
              of an object. Servers should convert recognized schemas to the latest
              internal value, and may reject unrecognized values. More info: https://git.k8s.io/community/contributors/devel/sig-architecture/api-conventions.md#resources'
            type: string
          kind:
            description: 'Kind is a string value representing the REST resource this
              object represents. Servers may infer this from the endpoint the client
              submits requests to. Cannot be updated. In CamelCase. More info: https://git.k8s.io/community/contributors/devel/sig-architecture/api-conventions.md#types-kinds'
            type: string
          metadata:
            type: object
          spec:
            description: CFPackageSpec defines the desired state of CFPackage
            properties:
              appRef:
                description: AppRef reference to the CFApp that owns this package
                properties:
                  name:
                    description: 'Name of the referent. More info: https://kubernetes.io/docs/concepts/overview/working-with-objects/names/#names
                      TODO: Add other useful fields. apiVersion, kind, uid?'
                    type: string
                type: object
              source:
                description: Source contains the details for the source image(bits)
                properties:
                  registry:
                    description: registry ( Source code is an OCI image in a registry
                      that contains application source)
                    properties:
                      image:
                        description: Image specifies the location of the source image
                        type: string
                      imagePullSecrets:
                        description: ImagePullSecrets specifies a list of secrets
                          required to access the image
                        items:
                          description: LocalObjectReference contains enough information
                            to let you locate the referenced object inside the same
                            namespace.
                          properties:
                            name:
                              description: 'Name of the referent. More info: https://kubernetes.io/docs/concepts/overview/working-with-objects/names/#names
                                TODO: Add other useful fields. apiVersion, kind, uid?'
                              type: string
                          type: object
                        type: array
                    required:
                    - image
                    type: object
                required:
                - registry
                type: object
              type:
                description: 'Type specifies the package type Valid values are: "bits":
                  package to upload source code'
                enum:
                - bits
                type: string
            required:
            - appRef
            - type
            type: object
          status:
            description: CFPackageStatus defines the observed state of CFPackage
            properties:
              conditions:
                description: Conditions capture the current status of the Package
                items:
                  description: "Condition contains details for one aspect of the current
                    state of this API Resource. --- This struct is intended for direct
                    use as an array at the field path .status.conditions.  For example,
                    type FooStatus struct{     // Represents the observations of a
                    foo's current state.     // Known .status.conditions.type are:
                    \"Available\", \"Progressing\", and \"Degraded\"     // +patchMergeKey=type
                    \    // +patchStrategy=merge     // +listType=map     // +listMapKey=type
                    \    Conditions []metav1.Condition `json:\"conditions,omitempty\"
                    patchStrategy:\"merge\" patchMergeKey:\"type\" protobuf:\"bytes,1,rep,name=conditions\"`
                    \n     // other fields }"
                  properties:
                    lastTransitionTime:
                      description: lastTransitionTime is the last time the condition
                        transitioned from one status to another. This should be when
                        the underlying condition changed.  If that is not known, then
                        using the time when the API field changed is acceptable.
                      format: date-time
                      type: string
                    message:
                      description: message is a human readable message indicating
                        details about the transition. This may be an empty string.
                      maxLength: 32768
                      type: string
                    observedGeneration:
                      description: observedGeneration represents the .metadata.generation
                        that the condition was set based upon. For instance, if .metadata.generation
                        is currently 12, but the .status.conditions[x].observedGeneration
                        is 9, the condition is out of date with respect to the current
                        state of the instance.
                      format: int64
                      minimum: 0
                      type: integer
                    reason:
                      description: reason contains a programmatic identifier indicating
                        the reason for the condition's last transition. Producers
                        of specific condition types may define expected values and
                        meanings for this field, and whether the values are considered
                        a guaranteed API. The value should be a CamelCase string.
                        This field may not be empty.
                      maxLength: 1024
                      minLength: 1
                      pattern: ^[A-Za-z]([A-Za-z0-9_,:]*[A-Za-z0-9_])?$
                      type: string
                    status:
                      description: status of the condition, one of True, False, Unknown.
                      enum:
                      - "True"
                      - "False"
                      - Unknown
                      type: string
                    type:
                      description: type of condition in CamelCase or in foo.example.com/CamelCase.
                        --- Many .condition.type values are consistent across resources
                        like Available, but because arbitrary conditions can be useful
                        (see .node.status.conditions), the ability to deconflict is
                        important. The regex it matches is (dns1123SubdomainFmt/)?(qualifiedNameFmt)
                      maxLength: 316
                      pattern: ^([a-z0-9]([-a-z0-9]*[a-z0-9])?(\.[a-z0-9]([-a-z0-9]*[a-z0-9])?)*/)?(([A-Za-z0-9][-A-Za-z0-9_.]*)?[A-Za-z0-9])$
                      type: string
                  required:
                  - lastTransitionTime
                  - message
                  - reason
                  - status
                  - type
                  type: object
                type: array
            required:
            - conditions
            type: object
        type: object
    served: true
    storage: true
    subresources:
      status: {}
status:
  acceptedNames:
    kind: ""
    plural: ""
  conditions: []
  storedVersions: []
---
apiVersion: apiextensions.k8s.io/v1
kind: CustomResourceDefinition
metadata:
  annotations:
    cert-manager.io/inject-ca-from: cf-k8s-controllers-system/cf-k8s-controllers-serving-cert
    controller-gen.kubebuilder.io/version: v0.5.0
  name: cfprocesses.workloads.cloudfoundry.org
spec:
  conversion:
    strategy: Webhook
    webhook:
      clientConfig:
        service:
          name: cf-k8s-controllers-webhook-service
          namespace: cf-k8s-controllers-system
          path: /convert
      conversionReviewVersions:
      - v1
  group: workloads.cloudfoundry.org
  names:
    kind: CFProcess
    listKind: CFProcessList
    plural: cfprocesses
    singular: cfprocess
  scope: Namespaced
  versions:
  - name: v1alpha1
    schema:
      openAPIV3Schema:
        description: CFProcess is the Schema for the cfprocesses API
        properties:
          apiVersion:
            description: 'APIVersion defines the versioned schema of this representation
              of an object. Servers should convert recognized schemas to the latest
              internal value, and may reject unrecognized values. More info: https://git.k8s.io/community/contributors/devel/sig-architecture/api-conventions.md#resources'
            type: string
          kind:
            description: 'Kind is a string value representing the REST resource this
              object represents. Servers may infer this from the endpoint the client
              submits requests to. Cannot be updated. In CamelCase. More info: https://git.k8s.io/community/contributors/devel/sig-architecture/api-conventions.md#types-kinds'
            type: string
          metadata:
            type: object
          spec:
            description: CFProcessSpec defines the desired state of CFProcess
            properties:
              appRef:
                description: Specifies the App that owns this process
                properties:
                  name:
                    description: 'Name of the referent. More info: https://kubernetes.io/docs/concepts/overview/working-with-objects/names/#names
                      TODO: Add other useful fields. apiVersion, kind, uid?'
                    type: string
                type: object
              command:
                description: Specifies the Command(k8s) ENTRYPOINT(Docker) of the
                  Process
                type: string
              desiredInstances:
                description: Specifies the desired number of Process replicas to deploy
                type: integer
              diskQuotaMB:
                description: Specifies the Process disk limit
                format: int64
                type: integer
              healthCheck:
                description: Specifies the Liveness Probe (k8s) details of the Process
                properties:
                  data:
                    description: Specifies the input parameters for the liveness probe/health
                      check in kubernetes
                    properties:
                      httpEndpoint:
                        description: HTTPEndpoint is only used by an "http" liveness
                          probe
                        type: string
                      invocationTimeoutSeconds:
                        format: int64
                        type: integer
                      timeoutSeconds:
                        format: int64
                        type: integer
                    required:
                    - invocationTimeoutSeconds
                    - timeoutSeconds
                    type: object
                  type:
                    description: 'Specifies the type of Health Check the App process
                      will use Valid values are: "http": http health check "port":
                      TCP health check "process" (default): checks if process for
                      start command is still alive'
                    enum:
                    - http
                    - port
                    - process
                    type: string
                required:
                - data
                - type
                type: object
              memoryMB:
                description: Specifies the Process memory limit
                format: int64
                type: integer
              ports:
                description: Specifies the Process ports to expose
                items:
                  format: int32
                  type: integer
                type: array
              processType:
                description: Specifies the name of the process in the App
                type: string
            required:
            - appRef
            - desiredInstances
            - diskQuotaMB
            - healthCheck
            - memoryMB
            - ports
            - processType
            type: object
          status:
            description: CFProcessStatus defines the observed state of CFProcess
            properties:
              conditions:
                description: Conditions capture the current status of the Process
                items:
                  description: "Condition contains details for one aspect of the current
                    state of this API Resource. --- This struct is intended for direct
                    use as an array at the field path .status.conditions.  For example,
                    type FooStatus struct{     // Represents the observations of a
                    foo's current state.     // Known .status.conditions.type are:
                    \"Available\", \"Progressing\", and \"Degraded\"     // +patchMergeKey=type
                    \    // +patchStrategy=merge     // +listType=map     // +listMapKey=type
                    \    Conditions []metav1.Condition `json:\"conditions,omitempty\"
                    patchStrategy:\"merge\" patchMergeKey:\"type\" protobuf:\"bytes,1,rep,name=conditions\"`
                    \n     // other fields }"
                  properties:
                    lastTransitionTime:
                      description: lastTransitionTime is the last time the condition
                        transitioned from one status to another. This should be when
                        the underlying condition changed.  If that is not known, then
                        using the time when the API field changed is acceptable.
                      format: date-time
                      type: string
                    message:
                      description: message is a human readable message indicating
                        details about the transition. This may be an empty string.
                      maxLength: 32768
                      type: string
                    observedGeneration:
                      description: observedGeneration represents the .metadata.generation
                        that the condition was set based upon. For instance, if .metadata.generation
                        is currently 12, but the .status.conditions[x].observedGeneration
                        is 9, the condition is out of date with respect to the current
                        state of the instance.
                      format: int64
                      minimum: 0
                      type: integer
                    reason:
                      description: reason contains a programmatic identifier indicating
                        the reason for the condition's last transition. Producers
                        of specific condition types may define expected values and
                        meanings for this field, and whether the values are considered
                        a guaranteed API. The value should be a CamelCase string.
                        This field may not be empty.
                      maxLength: 1024
                      minLength: 1
                      pattern: ^[A-Za-z]([A-Za-z0-9_,:]*[A-Za-z0-9_])?$
                      type: string
                    status:
                      description: status of the condition, one of True, False, Unknown.
                      enum:
                      - "True"
                      - "False"
                      - Unknown
                      type: string
                    type:
                      description: type of condition in CamelCase or in foo.example.com/CamelCase.
                        --- Many .condition.type values are consistent across resources
                        like Available, but because arbitrary conditions can be useful
                        (see .node.status.conditions), the ability to deconflict is
                        important. The regex it matches is (dns1123SubdomainFmt/)?(qualifiedNameFmt)
                      maxLength: 316
                      pattern: ^([a-z0-9]([-a-z0-9]*[a-z0-9])?(\.[a-z0-9]([-a-z0-9]*[a-z0-9])?)*/)?(([A-Za-z0-9][-A-Za-z0-9_.]*)?[A-Za-z0-9])$
                      type: string
                  required:
                  - lastTransitionTime
                  - message
                  - reason
                  - status
                  - type
                  type: object
                type: array
              runningInstances:
                description: RunningInstances captures the actual number of Process
                  replicas
                type: integer
            required:
            - conditions
            - runningInstances
            type: object
        type: object
    served: true
    storage: true
    subresources:
      status: {}
status:
  acceptedNames:
    kind: ""
    plural: ""
  conditions: []
  storedVersions: []
---
apiVersion: apiextensions.k8s.io/v1
kind: CustomResourceDefinition
metadata:
  annotations:
    cert-manager.io/inject-ca-from: cf-k8s-controllers-system/cf-k8s-controllers-serving-cert
    controller-gen.kubebuilder.io/version: v0.5.0
  name: cfroutes.networking.cloudfoundry.org
spec:
  conversion:
    strategy: Webhook
    webhook:
      clientConfig:
        service:
          name: cf-k8s-controllers-webhook-service
          namespace: cf-k8s-controllers-system
          path: /convert
      conversionReviewVersions:
      - v1
  group: networking.cloudfoundry.org
  names:
    kind: CFRoute
    listKind: CFRouteList
    plural: cfroutes
    singular: cfroute
  scope: Namespaced
  versions:
  - additionalPrinterColumns:
    - jsonPath: .status.uri
      name: URI
      type: string
    - jsonPath: .metadata.creationTimestamp
      name: Age
      type: date
    name: v1alpha1
    schema:
      openAPIV3Schema:
        description: CFRoute is the Schema for the cfroutes API
        properties:
          apiVersion:
            description: 'APIVersion defines the versioned schema of this representation
              of an object. Servers should convert recognized schemas to the latest
              internal value, and may reject unrecognized values. More info: https://git.k8s.io/community/contributors/devel/sig-architecture/api-conventions.md#resources'
            type: string
          kind:
            description: 'Kind is a string value representing the REST resource this
              object represents. Servers may infer this from the endpoint the client
              submits requests to. Cannot be updated. In CamelCase. More info: https://git.k8s.io/community/contributors/devel/sig-architecture/api-conventions.md#types-kinds'
            type: string
          metadata:
            type: object
          spec:
            description: CFRouteSpec defines the desired state of CFRoute
            properties:
              destinations:
                description: Destinations are optional, a route can exist independently
                  of being mapped to apps.
                items:
                  description: Destination defines a target for a CFRoute, does not
                    carry meaning outside of a CF context
                  properties:
                    appRef:
                      description: App ref is required, part of the identity of a
                        running process to which traffic may be routed We use a ref
                        because the app must exist
                      properties:
                        name:
                          description: 'Name of the referent. More info: https://kubernetes.io/docs/concepts/overview/working-with-objects/names/#names
                            TODO: Add other useful fields. apiVersion, kind, uid?'
                          type: string
                      type: object
                    guid:
                      description: GUID is required to support CF V3 Destination endpoints
                      type: string
                    port:
                      description: Port is optional, defaults to ProcessModel::DEFAULT_HTTP_PORT
                      type: integer
                    processType:
                      description: Process type is required, part of the identity
                        of a running process to which traffic may be routed We use
                        process type instead of processRef because a process of the
                        type may not exist at time of destination creation
                      type: string
                    protocol:
                      description: Protocol is required, must be "http1"
                      enum:
                      - http1
                      type: string
                  required:
                  - appRef
                  - guid
                  - processType
                  - protocol
                  type: object
                type: array
              domainRef:
                description: Domain ref is required, provides base domain name and
                  allowed protocol info.
                properties:
                  apiVersion:
                    description: API version of the referent.
                    type: string
                  fieldPath:
                    description: 'If referring to a piece of an object instead of
                      an entire object, this string should contain a valid JSON/Go
                      field access statement, such as desiredState.manifest.containers[2].
                      For example, if the object reference is to a container within
                      a pod, this would take on a value like: "spec.containers{name}"
                      (where "name" refers to the name of the container that triggered
                      the event) or if no container name is specified "spec.containers[2]"
                      (container with index 2 in this pod). This syntax is chosen
                      only to have some well-defined way of referencing a part of
                      an object. TODO: this design is not final and this field is
                      subject to change in the future.'
                    type: string
                  kind:
                    description: 'Kind of the referent. More info: https://git.k8s.io/community/contributors/devel/sig-architecture/api-conventions.md#types-kinds'
                    type: string
                  name:
                    description: 'Name of the referent. More info: https://kubernetes.io/docs/concepts/overview/working-with-objects/names/#names'
                    type: string
                  namespace:
                    description: 'Namespace of the referent. More info: https://kubernetes.io/docs/concepts/overview/working-with-objects/namespaces/'
                    type: string
                  resourceVersion:
                    description: 'Specific resourceVersion to which this reference
                      is made, if any. More info: https://git.k8s.io/community/contributors/devel/sig-architecture/api-conventions.md#concurrency-control-and-consistency'
                    type: string
                  uid:
                    description: 'UID of the referent. More info: https://kubernetes.io/docs/concepts/overview/working-with-objects/names/#uids'
                    type: string
                type: object
              host:
                description: Host is optional, defaults to empty. For cf push default
                  route, uses the name of the app.
                type: string
              path:
                description: Path is optional, defaults to empty.
                type: string
              protocol:
                description: Protocol is optional, defaults to http. Dependent on
                  allow-listed protocols on domain.
                enum:
                - http
                - tcp
                type: string
            required:
            - domainRef
            type: object
          status:
            description: CFRouteStatus defines the observed state of CFRoute
            properties:
              conditions:
                description: Conditions capture the current status of the route
                items:
                  description: "Condition contains details for one aspect of the current
                    state of this API Resource. --- This struct is intended for direct
                    use as an array at the field path .status.conditions.  For example,
                    type FooStatus struct{     // Represents the observations of a
                    foo's current state.     // Known .status.conditions.type are:
                    \"Available\", \"Progressing\", and \"Degraded\"     // +patchMergeKey=type
                    \    // +patchStrategy=merge     // +listType=map     // +listMapKey=type
                    \    Conditions []metav1.Condition `json:\"conditions,omitempty\"
                    patchStrategy:\"merge\" patchMergeKey:\"type\" protobuf:\"bytes,1,rep,name=conditions\"`
                    \n     // other fields }"
                  properties:
                    lastTransitionTime:
                      description: lastTransitionTime is the last time the condition
                        transitioned from one status to another. This should be when
                        the underlying condition changed.  If that is not known, then
                        using the time when the API field changed is acceptable.
                      format: date-time
                      type: string
                    message:
                      description: message is a human readable message indicating
                        details about the transition. This may be an empty string.
                      maxLength: 32768
                      type: string
                    observedGeneration:
                      description: observedGeneration represents the .metadata.generation
                        that the condition was set based upon. For instance, if .metadata.generation
                        is currently 12, but the .status.conditions[x].observedGeneration
                        is 9, the condition is out of date with respect to the current
                        state of the instance.
                      format: int64
                      minimum: 0
                      type: integer
                    reason:
                      description: reason contains a programmatic identifier indicating
                        the reason for the condition's last transition. Producers
                        of specific condition types may define expected values and
                        meanings for this field, and whether the values are considered
                        a guaranteed API. The value should be a CamelCase string.
                        This field may not be empty.
                      maxLength: 1024
                      minLength: 1
                      pattern: ^[A-Za-z]([A-Za-z0-9_,:]*[A-Za-z0-9_])?$
                      type: string
                    status:
                      description: status of the condition, one of True, False, Unknown.
                      enum:
                      - "True"
                      - "False"
                      - Unknown
                      type: string
                    type:
                      description: type of condition in CamelCase or in foo.example.com/CamelCase.
                        --- Many .condition.type values are consistent across resources
                        like Available, but because arbitrary conditions can be useful
                        (see .node.status.conditions), the ability to deconflict is
                        important. The regex it matches is (dns1123SubdomainFmt/)?(qualifiedNameFmt)
                      maxLength: 316
                      pattern: ^([a-z0-9]([-a-z0-9]*[a-z0-9])?(\.[a-z0-9]([-a-z0-9]*[a-z0-9])?)*/)?(([A-Za-z0-9][-A-Za-z0-9_.]*)?[A-Za-z0-9])$
                      type: string
                  required:
                  - lastTransitionTime
                  - message
                  - reason
                  - status
                  - type
                  type: object
                type: array
              currentStatus:
                description: CurrentStatus declares whether the CFRoute is currently
                  valid or invalid
                enum:
                - valid
                - invalid
                type: string
              description:
                type: string
              destinations:
                description: Destinations capture the observed state of the destinations
                  mainly for recording the target port of the underlying service
                items:
                  description: Destination defines a target for a CFRoute, does not
                    carry meaning outside of a CF context
                  properties:
                    appRef:
                      description: App ref is required, part of the identity of a
                        running process to which traffic may be routed We use a ref
                        because the app must exist
                      properties:
                        name:
                          description: 'Name of the referent. More info: https://kubernetes.io/docs/concepts/overview/working-with-objects/names/#names
                            TODO: Add other useful fields. apiVersion, kind, uid?'
                          type: string
                      type: object
                    guid:
                      description: GUID is required to support CF V3 Destination endpoints
                      type: string
                    port:
                      description: Port is optional, defaults to ProcessModel::DEFAULT_HTTP_PORT
                      type: integer
                    processType:
                      description: Process type is required, part of the identity
                        of a running process to which traffic may be routed We use
                        process type instead of processRef because a process of the
                        type may not exist at time of destination creation
                      type: string
                    protocol:
                      description: Protocol is required, must be "http1"
                      enum:
                      - http1
                      type: string
                  required:
                  - appRef
                  - guid
                  - processType
                  - protocol
                  type: object
                type: array
              fqdn:
                description: FQDN captures the fully-qualified domain name for the
                  route
                type: string
              uri:
                description: URI captures the URI (FQDN + path) for the route
                type: string
            required:
            - currentStatus
            - description
            type: object
        type: object
    served: true
    storage: true
    subresources:
      status: {}
status:
  acceptedNames:
    kind: ""
    plural: ""
  conditions: []
  storedVersions: []
---
apiVersion: apiextensions.k8s.io/v1
kind: CustomResourceDefinition
metadata:
  annotations:
    controller-gen.kubebuilder.io/version: v0.5.0
  creationTimestamp: null
  name: cfservicebindings.services.cloudfoundry.org
spec:
  group: services.cloudfoundry.org
  names:
    kind: CFServiceBinding
    listKind: CFServiceBindingList
    plural: cfservicebindings
    singular: cfservicebinding
  scope: Namespaced
  versions:
  - name: v1alpha1
    schema:
      openAPIV3Schema:
        description: CFServiceBinding is the Schema for the cfservicebindings API
        properties:
          apiVersion:
            description: 'APIVersion defines the versioned schema of this representation
              of an object. Servers should convert recognized schemas to the latest
              internal value, and may reject unrecognized values. More info: https://git.k8s.io/community/contributors/devel/sig-architecture/api-conventions.md#resources'
            type: string
          kind:
            description: 'Kind is a string value representing the REST resource this
              object represents. Servers may infer this from the endpoint the client
              submits requests to. Cannot be updated. In CamelCase. More info: https://git.k8s.io/community/contributors/devel/sig-architecture/api-conventions.md#types-kinds'
            type: string
          metadata:
            type: object
          spec:
            description: CFServiceBindingSpec defines the desired state of CFServiceBinding
            properties:
              appRef:
                description: Specifies the App that owns this process
                properties:
                  name:
                    description: 'Name of the referent. More info: https://kubernetes.io/docs/concepts/overview/working-with-objects/names/#names
                      TODO: Add other useful fields. apiVersion, kind, uid?'
                    type: string
                type: object
              name:
                description: Name defines the name of the Service Binding
                type: string
              service:
                description: Specifies the Service this binding uses
                properties:
                  apiVersion:
                    description: API version of the referent.
                    type: string
                  fieldPath:
                    description: 'If referring to a piece of an object instead of
                      an entire object, this string should contain a valid JSON/Go
                      field access statement, such as desiredState.manifest.containers[2].
                      For example, if the object reference is to a container within
                      a pod, this would take on a value like: "spec.containers{name}"
                      (where "name" refers to the name of the container that triggered
                      the event) or if no container name is specified "spec.containers[2]"
                      (container with index 2 in this pod). This syntax is chosen
                      only to have some well-defined way of referencing a part of
                      an object. TODO: this design is not final and this field is
                      subject to change in the future.'
                    type: string
                  kind:
                    description: 'Kind of the referent. More info: https://git.k8s.io/community/contributors/devel/sig-architecture/api-conventions.md#types-kinds'
                    type: string
                  name:
                    description: 'Name of the referent. More info: https://kubernetes.io/docs/concepts/overview/working-with-objects/names/#names'
                    type: string
                  namespace:
                    description: 'Namespace of the referent. More info: https://kubernetes.io/docs/concepts/overview/working-with-objects/namespaces/'
                    type: string
                  resourceVersion:
                    description: 'Specific resourceVersion to which this reference
                      is made, if any. More info: https://git.k8s.io/community/contributors/devel/sig-architecture/api-conventions.md#concurrency-control-and-consistency'
                    type: string
                  uid:
                    description: 'UID of the referent. More info: https://kubernetes.io/docs/concepts/overview/working-with-objects/names/#uids'
                    type: string
                type: object
            required:
            - appRef
            - service
            type: object
          status:
            description: CFServiceBindingStatus defines the observed state of CFServiceBinding
            properties:
              binding:
                description: A reference to the Secret containing the credentials
                  (same as spec.secretName). This is required to conform to the Kubernetes
                  Service Bindings spec
                properties:
                  name:
                    description: 'Name of the referent. More info: https://kubernetes.io/docs/concepts/overview/working-with-objects/names/#names
                      TODO: Add other useful fields. apiVersion, kind, uid?'
                    type: string
                type: object
              conditions:
                description: Conditions capture the current status of the CFServiceBinding
                items:
                  description: "Condition contains details for one aspect of the current
                    state of this API Resource. --- This struct is intended for direct
                    use as an array at the field path .status.conditions.  For example,
                    type FooStatus struct{     // Represents the observations of a
                    foo's current state.     // Known .status.conditions.type are:
                    \"Available\", \"Progressing\", and \"Degraded\"     // +patchMergeKey=type
                    \    // +patchStrategy=merge     // +listType=map     // +listMapKey=type
                    \    Conditions []metav1.Condition `json:\"conditions,omitempty\"
                    patchStrategy:\"merge\" patchMergeKey:\"type\" protobuf:\"bytes,1,rep,name=conditions\"`
                    \n     // other fields }"
                  properties:
                    lastTransitionTime:
                      description: lastTransitionTime is the last time the condition
                        transitioned from one status to another. This should be when
                        the underlying condition changed.  If that is not known, then
                        using the time when the API field changed is acceptable.
                      format: date-time
                      type: string
                    message:
                      description: message is a human readable message indicating
                        details about the transition. This may be an empty string.
                      maxLength: 32768
                      type: string
                    observedGeneration:
                      description: observedGeneration represents the .metadata.generation
                        that the condition was set based upon. For instance, if .metadata.generation
                        is currently 12, but the .status.conditions[x].observedGeneration
                        is 9, the condition is out of date with respect to the current
                        state of the instance.
                      format: int64
                      minimum: 0
                      type: integer
                    reason:
                      description: reason contains a programmatic identifier indicating
                        the reason for the condition's last transition. Producers
                        of specific condition types may define expected values and
                        meanings for this field, and whether the values are considered
                        a guaranteed API. The value should be a CamelCase string.
                        This field may not be empty.
                      maxLength: 1024
                      minLength: 1
                      pattern: ^[A-Za-z]([A-Za-z0-9_,:]*[A-Za-z0-9_])?$
                      type: string
                    status:
                      description: status of the condition, one of True, False, Unknown.
                      enum:
                      - "True"
                      - "False"
                      - Unknown
                      type: string
                    type:
                      description: type of condition in CamelCase or in foo.example.com/CamelCase.
                        --- Many .condition.type values are consistent across resources
                        like Available, but because arbitrary conditions can be useful
                        (see .node.status.conditions), the ability to deconflict is
                        important. The regex it matches is (dns1123SubdomainFmt/)?(qualifiedNameFmt)
                      maxLength: 316
                      pattern: ^([a-z0-9]([-a-z0-9]*[a-z0-9])?(\.[a-z0-9]([-a-z0-9]*[a-z0-9])?)*/)?(([A-Za-z0-9][-A-Za-z0-9_.]*)?[A-Za-z0-9])$
                      type: string
                  required:
                  - lastTransitionTime
                  - message
                  - reason
                  - status
                  - type
                  type: object
                type: array
            required:
            - binding
            - conditions
            type: object
        type: object
    served: true
    storage: true
    subresources:
      status: {}
status:
  acceptedNames:
    kind: ""
    plural: ""
  conditions: []
  storedVersions: []
---
apiVersion: apiextensions.k8s.io/v1
kind: CustomResourceDefinition
metadata:
  annotations:
    controller-gen.kubebuilder.io/version: v0.5.0
  creationTimestamp: null
  name: cfserviceinstances.services.cloudfoundry.org
spec:
  group: services.cloudfoundry.org
  names:
    kind: CFServiceInstance
    listKind: CFServiceInstanceList
    plural: cfserviceinstances
    singular: cfserviceinstance
  scope: Namespaced
  versions:
  - name: v1alpha1
    schema:
      openAPIV3Schema:
        description: CFServiceInstance is the Schema for the cfserviceinstances API
        properties:
          apiVersion:
            description: 'APIVersion defines the versioned schema of this representation
              of an object. Servers should convert recognized schemas to the latest
              internal value, and may reject unrecognized values. More info: https://git.k8s.io/community/contributors/devel/sig-architecture/api-conventions.md#resources'
            type: string
          kind:
            description: 'Kind is a string value representing the REST resource this
              object represents. Servers may infer this from the endpoint the client
              submits requests to. Cannot be updated. In CamelCase. More info: https://git.k8s.io/community/contributors/devel/sig-architecture/api-conventions.md#types-kinds'
            type: string
          metadata:
            type: object
          spec:
            description: CFServiceInstanceSpec defines the desired state of CFServiceInstance
            properties:
              name:
                description: Name defines the name of the Service Instance
                type: string
              secretName:
                description: Name of a secret containing the service credentials
                type: string
              tags:
                description: Tags are used by apps to identify service instances
                items:
                  type: string
                type: array
              type:
                description: Type of the Service Instance. Must be `user-provided`
                enum:
                - user-provided
                type: string
            required:
            - name
            - secretName
            - type
            type: object
          status:
            description: CFServiceInstanceStatus defines the observed state of CFServiceInstance
            properties:
              binding:
                description: A reference to the Secret containing the credentials
                  (same as spec.secretName). This is required to conform to the Kubernetes
                  Service Bindings spec
                properties:
                  name:
                    description: 'Name of the referent. More info: https://kubernetes.io/docs/concepts/overview/working-with-objects/names/#names
                      TODO: Add other useful fields. apiVersion, kind, uid?'
                    type: string
                type: object
              conditions:
                description: Conditions capture the current status of the CFServiceInstance
                items:
                  description: "Condition contains details for one aspect of the current
                    state of this API Resource. --- This struct is intended for direct
                    use as an array at the field path .status.conditions.  For example,
                    type FooStatus struct{     // Represents the observations of a
                    foo's current state.     // Known .status.conditions.type are:
                    \"Available\", \"Progressing\", and \"Degraded\"     // +patchMergeKey=type
                    \    // +patchStrategy=merge     // +listType=map     // +listMapKey=type
                    \    Conditions []metav1.Condition `json:\"conditions,omitempty\"
                    patchStrategy:\"merge\" patchMergeKey:\"type\" protobuf:\"bytes,1,rep,name=conditions\"`
                    \n     // other fields }"
                  properties:
                    lastTransitionTime:
                      description: lastTransitionTime is the last time the condition
                        transitioned from one status to another. This should be when
                        the underlying condition changed.  If that is not known, then
                        using the time when the API field changed is acceptable.
                      format: date-time
                      type: string
                    message:
                      description: message is a human readable message indicating
                        details about the transition. This may be an empty string.
                      maxLength: 32768
                      type: string
                    observedGeneration:
                      description: observedGeneration represents the .metadata.generation
                        that the condition was set based upon. For instance, if .metadata.generation
                        is currently 12, but the .status.conditions[x].observedGeneration
                        is 9, the condition is out of date with respect to the current
                        state of the instance.
                      format: int64
                      minimum: 0
                      type: integer
                    reason:
                      description: reason contains a programmatic identifier indicating
                        the reason for the condition's last transition. Producers
                        of specific condition types may define expected values and
                        meanings for this field, and whether the values are considered
                        a guaranteed API. The value should be a CamelCase string.
                        This field may not be empty.
                      maxLength: 1024
                      minLength: 1
                      pattern: ^[A-Za-z]([A-Za-z0-9_,:]*[A-Za-z0-9_])?$
                      type: string
                    status:
                      description: status of the condition, one of True, False, Unknown.
                      enum:
                      - "True"
                      - "False"
                      - Unknown
                      type: string
                    type:
                      description: type of condition in CamelCase or in foo.example.com/CamelCase.
                        --- Many .condition.type values are consistent across resources
                        like Available, but because arbitrary conditions can be useful
                        (see .node.status.conditions), the ability to deconflict is
                        important. The regex it matches is (dns1123SubdomainFmt/)?(qualifiedNameFmt)
                      maxLength: 316
                      pattern: ^([a-z0-9]([-a-z0-9]*[a-z0-9])?(\.[a-z0-9]([-a-z0-9]*[a-z0-9])?)*/)?(([A-Za-z0-9][-A-Za-z0-9_.]*)?[A-Za-z0-9])$
                      type: string
                  required:
                  - lastTransitionTime
                  - message
                  - reason
                  - status
                  - type
                  type: object
                type: array
            required:
            - binding
            - conditions
            type: object
        type: object
    served: true
    storage: true
    subresources:
      status: {}
status:
  acceptedNames:
    kind: ""
    plural: ""
  conditions: []
  storedVersions: []
---
apiVersion: v1
kind: ServiceAccount
metadata:
  name: cf-k8s-controllers-controller-manager
  namespace: cf-k8s-controllers-system
---
apiVersion: rbac.authorization.k8s.io/v1
kind: Role
metadata:
  name: cf-k8s-controllers-leader-election-role
  namespace: cf-k8s-controllers-system
rules:
- apiGroups:
  - ""
  resources:
  - configmaps
  verbs:
  - get
  - list
  - watch
  - create
  - update
  - patch
  - delete
- apiGroups:
  - coordination.k8s.io
  resources:
  - leases
  verbs:
  - get
  - list
  - watch
  - create
  - update
  - patch
  - delete
- apiGroups:
  - ""
  resources:
  - events
  verbs:
  - create
  - patch
---
apiVersion: rbac.authorization.k8s.io/v1
kind: ClusterRole
metadata:
  name: cf-k8s-controllers-admin
rules:
- apiGroups:
  - ""
  resources:
  - secrets
  verbs:
  - patch
  - get
  - create
- apiGroups:
  - ""
  resources:
  - pods
  verbs:
  - list
- apiGroups:
  - workloads.cloudfoundry.org
  resources:
  - cfapps
  verbs:
  - get
  - create
  - patch
  - delete
  - list
- apiGroups:
  - workloads.cloudfoundry.org
  resources:
  - cfprocesses
  verbs:
  - get
- apiGroups:
  - workloads.cloudfoundry.org
  resources:
  - cfpackages
  verbs:
  - get
  - create
  - patch
- apiGroups:
  - workloads.cloudfoundry.org
  resources:
  - cfbuilds
  verbs:
  - get
  - create
- apiGroups:
  - services.cloudfoundry.org
  resources:
  - cfserviceinstances
  verbs:
  - get
  - list
  - create
  - delete
- apiGroups:
  - services.cloudfoundry.org
  resources:
  - cfservicebindings
  verbs:
  - list
  - create
- apiGroups:
  - networking.cloudfoundry.org
  resources:
  - cfdomains
  verbs:
  - get
- apiGroups:
  - networking.cloudfoundry.org
  resources:
  - cfroutes
  verbs:
  - create
  - delete
  - get
  - list
  - patch
  - update
  - watch
- apiGroups:
  - kpack.io
  resources:
  - clusterbuilders
  verbs:
  - get
  - list
  - watch
- apiGroups:
  - rbac.authorization.k8s.io
  resources:
  - rolebindings
  verbs:
  - create
- apiGroups:
  - hnc.x-k8s.io
  resources:
  - subnamespaceanchors
  verbs:
  - create
  - delete
- apiGroups:
  - hnc.x-k8s.io
  resources:
  - hierarchyconfigurations
  verbs:
  - update
- apiGroups:
  - metrics.k8s.io
  resources:
  - pods
  verbs:
  - get
  - list
  - watch
---
apiVersion: rbac.authorization.k8s.io/v1
kind: ClusterRole
metadata:
  creationTimestamp: null
  name: cf-k8s-controllers-manager-role
rules:
- apiGroups:
  - ""
  resources:
  - secrets
  verbs:
  - get
  - list
  - watch
- apiGroups:
  - ""
  resources:
  - secrets
  - serviceaccounts
  verbs:
  - get
  - list
  - watch
- apiGroups:
  - ""
  resources:
  - secrets/status
  - serviceaccounts/status
  verbs:
  - get
- apiGroups:
  - ""
  resources:
  - services
  verbs:
  - create
  - delete
  - get
  - list
  - patch
  - update
  - watch
- apiGroups:
  - coordination.k8s.io
  resources:
  - leases
  verbs:
  - create
  - delete
  - patch
- apiGroups:
  - eirini.cloudfoundry.org
  resources:
  - lrps
  verbs:
  - create
  - delete
  - get
  - list
  - patch
  - update
  - watch
- apiGroups:
  - kpack.io
  resources:
  - images
  verbs:
  - create
  - delete
  - get
  - list
  - patch
  - update
  - watch
- apiGroups:
  - kpack.io
  resources:
  - images/finalizers
  verbs:
  - update
- apiGroups:
  - kpack.io
  resources:
  - images/status
  verbs:
  - get
  - patch
  - update
- apiGroups:
  - networking.cloudfoundry.org
  resources:
  - cfdomains
  verbs:
  - create
  - delete
  - get
  - list
  - patch
  - update
  - watch
- apiGroups:
  - networking.cloudfoundry.org
  resources:
  - cfdomains/finalizers
  verbs:
  - update
- apiGroups:
  - networking.cloudfoundry.org
  resources:
  - cfdomains/status
  verbs:
  - get
  - patch
  - update
- apiGroups:
  - networking.cloudfoundry.org
  resources:
  - cfroutes
  verbs:
  - create
  - delete
  - get
  - list
  - patch
  - update
  - watch
- apiGroups:
  - networking.cloudfoundry.org
  resources:
  - cfroutes/finalizers
  verbs:
  - update
- apiGroups:
  - networking.cloudfoundry.org
  resources:
  - cfroutes/status
  verbs:
  - get
  - patch
  - update
- apiGroups:
  - projectcontour.io
  resources:
  - httpproxies
  verbs:
  - create
  - delete
  - get
  - list
  - patch
  - update
  - watch
- apiGroups:
  - projectcontour.io
  resources:
  - httpproxies/finalizers
  verbs:
  - update
- apiGroups:
  - projectcontour.io
  resources:
  - httpproxies/status
  verbs:
  - get
- apiGroups:
  - services.cloudfoundry.org
  resources:
  - cfservicebindings
  verbs:
  - create
  - delete
  - get
  - list
  - patch
  - update
  - watch
- apiGroups:
  - services.cloudfoundry.org
  resources:
  - cfservicebindings/finalizers
  verbs:
  - update
- apiGroups:
  - services.cloudfoundry.org
  resources:
  - cfservicebindings/status
  verbs:
  - get
  - patch
  - update
- apiGroups:
  - services.cloudfoundry.org
  resources:
  - cfserviceinstances
  verbs:
  - create
  - delete
  - get
  - list
  - patch
  - update
  - watch
- apiGroups:
  - services.cloudfoundry.org
  resources:
  - cfserviceinstances/finalizers
  verbs:
  - update
- apiGroups:
  - services.cloudfoundry.org
  resources:
  - cfserviceinstances/status
  verbs:
  - get
  - patch
  - update
- apiGroups:
  - workloads.cloudfoundry.org
  resources:
  - cfapps
  verbs:
  - create
  - delete
  - get
  - list
  - patch
  - update
  - watch
- apiGroups:
  - workloads.cloudfoundry.org
  resources:
  - cfapps/finalizers
  verbs:
  - update
- apiGroups:
  - workloads.cloudfoundry.org
  resources:
  - cfapps/status
  verbs:
  - get
  - patch
  - update
- apiGroups:
  - workloads.cloudfoundry.org
  resources:
  - cfbuilds
  verbs:
  - create
  - delete
  - get
  - list
  - patch
  - update
  - watch
- apiGroups:
  - workloads.cloudfoundry.org
  resources:
  - cfbuilds/finalizers
  verbs:
  - update
- apiGroups:
  - workloads.cloudfoundry.org
  resources:
  - cfbuilds/status
  verbs:
  - get
  - patch
  - update
- apiGroups:
  - workloads.cloudfoundry.org
  resources:
  - cfpackages
  verbs:
  - create
  - delete
  - get
  - list
  - patch
  - update
  - watch
- apiGroups:
  - workloads.cloudfoundry.org
  resources:
  - cfpackages/finalizers
  verbs:
  - update
- apiGroups:
  - workloads.cloudfoundry.org
  resources:
  - cfpackages/status
  verbs:
  - get
  - patch
  - update
- apiGroups:
  - workloads.cloudfoundry.org
  resources:
  - cfprocesses
  verbs:
  - create
  - delete
  - get
  - list
  - patch
  - update
  - watch
- apiGroups:
  - workloads.cloudfoundry.org
  resources:
  - cfprocesses/finalizers
  verbs:
  - update
- apiGroups:
  - workloads.cloudfoundry.org
  resources:
  - cfprocesses/status
  verbs:
  - get
  - patch
  - update
---
apiVersion: rbac.authorization.k8s.io/v1
kind: ClusterRole
metadata:
  name: cf-k8s-controllers-metrics-reader
rules:
- nonResourceURLs:
  - /metrics
  verbs:
  - get
---
apiVersion: rbac.authorization.k8s.io/v1
kind: ClusterRole
metadata:
  name: cf-k8s-controllers-organization-manager
rules: []
---
apiVersion: rbac.authorization.k8s.io/v1
kind: ClusterRole
metadata:
  name: cf-k8s-controllers-organization-user
rules: []
---
apiVersion: rbac.authorization.k8s.io/v1
kind: ClusterRole
metadata:
  name: cf-k8s-controllers-proxy-role
rules:
- apiGroups:
  - authentication.k8s.io
  resources:
  - tokenreviews
  verbs:
  - create
- apiGroups:
  - authorization.k8s.io
  resources:
  - subjectaccessreviews
  verbs:
  - create
---
apiVersion: rbac.authorization.k8s.io/v1
kind: ClusterRole
metadata:
  name: cf-k8s-controllers-space-developer
rules:
- apiGroups:
  - ""
  resources:
  - secrets
  verbs:
  - patch
  - get
  - create
- apiGroups:
  - ""
  resources:
  - pods
  verbs:
  - list
- apiGroups:
  - workloads.cloudfoundry.org
  resources:
  - cfapps
  verbs:
  - get
  - create
  - patch
  - delete
  - list
- apiGroups:
  - workloads.cloudfoundry.org
  resources:
  - cfprocesses
  verbs:
  - get
- apiGroups:
  - workloads.cloudfoundry.org
  resources:
  - cfpackages
  verbs:
  - get
  - create
  - patch
- apiGroups:
  - workloads.cloudfoundry.org
  resources:
  - cfbuilds
  verbs:
  - get
  - create
- apiGroups:
  - services.cloudfoundry.org
  resources:
  - cfserviceinstances
  verbs:
  - get
  - list
  - create
  - delete
- apiGroups:
  - services.cloudfoundry.org
  resources:
  - cfservicebindings
  verbs:
  - list
  - create
- apiGroups:
  - networking.cloudfoundry.org
  resources:
  - cfdomains
  verbs:
  - get
- apiGroups:
  - networking.cloudfoundry.org
  resources:
  - cfroutes
  verbs:
  - get
  - create
  - delete
  - list
- apiGroups:
  - kpack.io
  resources:
  - clusterbuilders
  verbs:
  - get
---
apiVersion: rbac.authorization.k8s.io/v1
kind: ClusterRole
metadata:
  name: cf-k8s-controllers-space-manager
rules:
- apiGroups:
  - workloads.cloudfoundry.org
  resources:
  - cfapps
  verbs:
  - get
- apiGroups:
  - workloads.cloudfoundry.org
  resources:
  - cfpackages
  verbs:
  - get
- apiGroups:
  - workloads.cloudfoundry.org
  resources:
  - cfbuilds
  verbs:
  - get
- apiGroups:
  - services.cloudfoundry.org
  resources:
  - cfserviceinstances
  verbs:
  - list
  - get
- apiGroups:
  - services.cloudfoundry.org
  resources:
  - cfservicebindings
  verbs:
<<<<<<< HEAD
  - get
=======
>>>>>>> 66b62d07
  - list
---
apiVersion: rbac.authorization.k8s.io/v1
kind: RoleBinding
metadata:
  name: cf-k8s-controllers-leader-election-rolebinding
  namespace: cf-k8s-controllers-system
roleRef:
  apiGroup: rbac.authorization.k8s.io
  kind: Role
  name: cf-k8s-controllers-leader-election-role
subjects:
- kind: ServiceAccount
  name: cf-k8s-controllers-controller-manager
  namespace: cf-k8s-controllers-system
---
apiVersion: rbac.authorization.k8s.io/v1
kind: ClusterRoleBinding
metadata:
  name: cf-k8s-controllers-manager-rolebinding
roleRef:
  apiGroup: rbac.authorization.k8s.io
  kind: ClusterRole
  name: cf-k8s-controllers-manager-role
subjects:
- kind: ServiceAccount
  name: cf-k8s-controllers-controller-manager
  namespace: cf-k8s-controllers-system
---
apiVersion: rbac.authorization.k8s.io/v1
kind: ClusterRoleBinding
metadata:
  name: cf-k8s-controllers-proxy-rolebinding
roleRef:
  apiGroup: rbac.authorization.k8s.io
  kind: ClusterRole
  name: cf-k8s-controllers-proxy-role
subjects:
- kind: ServiceAccount
  name: cf-k8s-controllers-controller-manager
  namespace: cf-k8s-controllers-system
---
apiVersion: v1
data:
  cf_k8s_controllers_config.yaml: |
    kpackImageTag: gcr.io/cf-relint-greengrass/cf-k8s-controllers/kpack/beta
    clusterBuilderName: cf-kpack-cluster-builder
    cfProcessDefaults:
      memoryMB: 1024
      diskQuotaMB: 1024
    cfk8s_controller_namespace: cf-k8s-controllers-system
    workloads_tls_secret_name: cf-k8s-workloads-ingress-cert
kind: ConfigMap
metadata:
  name: cf-k8s-controllers-config
  namespace: cf-k8s-controllers-system
---
apiVersion: v1
data:
  controller_manager_config.yaml: |
    apiVersion: controller-runtime.sigs.k8s.io/v1alpha1
    kind: ControllerManagerConfig
    health:
      healthProbeBindAddress: :8081
    metrics:
      bindAddress: 127.0.0.1:8080
    webhook:
      port: 9443
    leaderElection:
      leaderElect: true
      resourceName: 13c200ec.cloudfoundry.org
kind: ConfigMap
metadata:
  name: cf-k8s-controllers-manager-config
  namespace: cf-k8s-controllers-system
---
apiVersion: v1
kind: Service
metadata:
  labels:
    control-plane: controller-manager
  name: cf-k8s-controllers-controller-manager-metrics-service
  namespace: cf-k8s-controllers-system
spec:
  ports:
  - name: https
    port: 8443
    targetPort: https
  selector:
    control-plane: controller-manager
---
apiVersion: v1
kind: Service
metadata:
  name: cf-k8s-controllers-webhook-service
  namespace: cf-k8s-controllers-system
spec:
  ports:
  - port: 443
    targetPort: 9443
  selector:
    control-plane: controller-manager
---
apiVersion: apps/v1
kind: Deployment
metadata:
  labels:
    control-plane: controller-manager
  name: cf-k8s-controllers-controller-manager
  namespace: cf-k8s-controllers-system
spec:
  replicas: 1
  selector:
    matchLabels:
      control-plane: controller-manager
  template:
    metadata:
      labels:
        control-plane: controller-manager
    spec:
      containers:
      - args:
        - --health-probe-bind-address=:8081
        - --metrics-bind-address=127.0.0.1:8080
        - --leader-elect
        env:
        - name: CONTROLLERSCONFIG
          value: /etc/cf-k8s-controllers-config
        image: cloudfoundry/cf-k8s-controllers:latest
        livenessProbe:
          httpGet:
            path: /healthz
            port: 8081
          initialDelaySeconds: 15
          periodSeconds: 20
        name: manager
        ports:
        - containerPort: 9443
          name: webhook-server
          protocol: TCP
        readinessProbe:
          httpGet:
            path: /readyz
            port: 8081
          initialDelaySeconds: 5
          periodSeconds: 10
        resources:
          limits:
            cpu: 1000m
            memory: 1Gi
          requests:
            cpu: 500m
            memory: 500Mi
        securityContext:
          allowPrivilegeEscalation: false
        volumeMounts:
        - mountPath: /tmp/k8s-webhook-server/serving-certs
          name: cert
          readOnly: true
        - mountPath: /etc/cf-k8s-controllers-config
          name: cf-k8s-controllers-config
          readOnly: true
      - args:
        - --secure-listen-address=0.0.0.0:8443
        - --upstream=http://127.0.0.1:8080/
        - --logtostderr=true
        - --v=10
        image: gcr.io/kubebuilder/kube-rbac-proxy:v0.8.0
        name: kube-rbac-proxy
        ports:
        - containerPort: 8443
          name: https
      securityContext:
        runAsNonRoot: true
      serviceAccountName: cf-k8s-controllers-controller-manager
      terminationGracePeriodSeconds: 10
      volumes:
      - name: cert
        secret:
          defaultMode: 420
          secretName: webhook-server-cert
      - configMap:
          name: cf-k8s-controllers-config
        name: cf-k8s-controllers-config
---
apiVersion: cert-manager.io/v1
kind: Certificate
metadata:
  name: cf-k8s-controllers-serving-cert
  namespace: cf-k8s-controllers-system
spec:
  dnsNames:
  - cf-k8s-controllers-webhook-service.cf-k8s-controllers-system.svc
  - cf-k8s-controllers-webhook-service.cf-k8s-controllers-system.svc.cluster.local
  issuerRef:
    kind: Issuer
    name: cf-k8s-controllers-selfsigned-issuer
  secretName: webhook-server-cert
---
apiVersion: cert-manager.io/v1
kind: Issuer
metadata:
  name: cf-k8s-controllers-selfsigned-issuer
  namespace: cf-k8s-controllers-system
spec:
  selfSigned: {}
---
apiVersion: projectcontour.io/v1
kind: TLSCertificateDelegation
metadata:
  name: cf-k8s-controllers-workloads-fallback-delegation
  namespace: cf-k8s-controllers-system
spec:
  delegations:
  - secretName: cf-k8s-workloads-ingress-cert
    targetNamespaces:
    - '*'
---
apiVersion: admissionregistration.k8s.io/v1
kind: MutatingWebhookConfiguration
metadata:
  annotations:
    cert-manager.io/inject-ca-from: cf-k8s-controllers-system/cf-k8s-controllers-serving-cert
  name: cf-k8s-controllers-mutating-webhook-configuration
webhooks:
- admissionReviewVersions:
  - v1
  - v1beta1
  clientConfig:
    service:
      name: cf-k8s-controllers-webhook-service
      namespace: cf-k8s-controllers-system
      path: /mutate-networking-cloudfoundry-org-v1alpha1-cfroute
  failurePolicy: Fail
  name: mcfroute.networking.cloudfoundry.org
  rules:
  - apiGroups:
    - networking.cloudfoundry.org
    apiVersions:
    - v1alpha1
    operations:
    - CREATE
    - UPDATE
    resources:
    - cfroutes
  sideEffects: None
- admissionReviewVersions:
  - v1
  - v1beta1
  clientConfig:
    service:
      name: cf-k8s-controllers-webhook-service
      namespace: cf-k8s-controllers-system
      path: /mutate-workloads-cloudfoundry-org-v1alpha1-cfapp
  failurePolicy: Fail
  name: mcfapp.workloads.cloudfoundry.org
  rules:
  - apiGroups:
    - workloads.cloudfoundry.org
    apiVersions:
    - v1alpha1
    operations:
    - CREATE
    - UPDATE
    resources:
    - cfapps
  sideEffects: None
- admissionReviewVersions:
  - v1
  - v1beta1
  clientConfig:
    service:
      name: cf-k8s-controllers-webhook-service
      namespace: cf-k8s-controllers-system
      path: /mutate-workloads-cloudfoundry-org-v1alpha1-cfbuild
  failurePolicy: Fail
  name: mcfbuild.workloads.cloudfoundry.org
  rules:
  - apiGroups:
    - workloads.cloudfoundry.org
    apiVersions:
    - v1alpha1
    operations:
    - CREATE
    - UPDATE
    resources:
    - cfbuilds
  sideEffects: None
- admissionReviewVersions:
  - v1
  - v1beta1
  clientConfig:
    service:
      name: cf-k8s-controllers-webhook-service
      namespace: cf-k8s-controllers-system
      path: /mutate-workloads-cloudfoundry-org-v1alpha1-cfpackage
  failurePolicy: Fail
  name: mcfpackage.workloads.cloudfoundry.org
  rules:
  - apiGroups:
    - workloads.cloudfoundry.org
    apiVersions:
    - v1alpha1
    operations:
    - CREATE
    - UPDATE
    resources:
    - cfpackages
  sideEffects: None
- admissionReviewVersions:
  - v1
  - v1beta1
  clientConfig:
    service:
      name: cf-k8s-controllers-webhook-service
      namespace: cf-k8s-controllers-system
      path: /mutate-workloads-cloudfoundry-org-v1alpha1-cfprocess
  failurePolicy: Fail
  name: mcfprocess.workloads.cloudfoundry.org
  rules:
  - apiGroups:
    - workloads.cloudfoundry.org
    apiVersions:
    - v1alpha1
    operations:
    - CREATE
    - UPDATE
    resources:
    - cfprocesses
  sideEffects: None
---
apiVersion: admissionregistration.k8s.io/v1
kind: ValidatingWebhookConfiguration
metadata:
  annotations:
    cert-manager.io/inject-ca-from: cf-k8s-controllers-system/cf-k8s-controllers-serving-cert
  name: cf-k8s-controllers-validating-webhook-configuration
webhooks:
- admissionReviewVersions:
  - v1
  - v1beta1
  clientConfig:
    service:
      name: cf-k8s-controllers-webhook-service
      namespace: cf-k8s-controllers-system
      path: /validate-workloads-cloudfoundry-org-v1alpha1-cfapp
  failurePolicy: Fail
  name: vcfapp.workloads.cloudfoundry.org
  rules:
  - apiGroups:
    - workloads.cloudfoundry.org
    apiVersions:
    - v1alpha1
    operations:
    - CREATE
    - UPDATE
    - DELETE
    resources:
    - cfapps
  sideEffects: None
- admissionReviewVersions:
  - v1
  - v1beta1
  clientConfig:
    service:
      name: cf-k8s-controllers-webhook-service
      namespace: cf-k8s-controllers-system
      path: /validate-hnc-x-k8s-io-v1alpha2-subnamespaceanchor
  failurePolicy: Fail
  name: vsubns.workloads.cloudfoundry.org
  rules:
  - apiGroups:
    - hnc.x-k8s.io
    apiVersions:
    - v1alpha2
    operations:
    - CREATE
    - UPDATE
    - DELETE
    resources:
    - subnamespaceanchors
  sideEffects: None<|MERGE_RESOLUTION|>--- conflicted
+++ resolved
@@ -2205,10 +2205,6 @@
   resources:
   - cfservicebindings
   verbs:
-<<<<<<< HEAD
-  - get
-=======
->>>>>>> 66b62d07
   - list
 ---
 apiVersion: rbac.authorization.k8s.io/v1
